"""Logging utilities."""
import asyncio
import logging
import logging.config
import os
import sys
import threading
import traceback
<<<<<<< HEAD
from functools import singledispatch
from pprint import pprint
from typing import Any, Callable, Dict, IO, List, Mapping, Set, Union
=======
from contextlib import contextmanager
from functools import singledispatch, wraps
from itertools import count
from logging import Logger
from pprint import pformat, pprint
from time import asctime
from types import TracebackType
from typing import (
    Any,
    Callable,
    ClassVar,
    ContextManager,
    Dict,
    IO,
    Iterable,
    List,
    Mapping,
    NamedTuple,
    Optional,
    Sequence,
    Set,
    Tuple,
    Type,
    Union,
)
from .text import abbr, title
from .times import Seconds, want_seconds
>>>>>>> 71c5c8b2

import colorlog

__all__ = [
    'CompositeLogger',
    'ExtensionFormatter',
    'FileLogProxy',
    'FormatterHandler',
    'LogSeverityMixin',
    'Logwrapped',
    'Severity',
    'cry',
    'flight_recorder',
    'formatter',
    'get_logger',
    'level_name',
    'level_number',
    'redirect_logger',
    'redirect_stdouts',
    'setup_logging',
]

DEVLOG: bool = bool(os.environ.get('DEVLOG', ''))
DEFAULT_FORMAT: str = """\
[%(asctime)s: %(levelname)s]: %(log_color)s%(message)s\
"""

DEFAULT_COLORS = {
    **colorlog.default_log_colors,
    'INFO': 'white',
    'DEBUG': 'blue',
}

DEFAULT_LOGGING = {
    'version': 1,
    'disable_existing_loggers': True, # disable existing loggers from other modules
    'formatters': {
        'simple': {
            'format': '[%(asctime)s: %(levelname)s]: %(message)s'
        },
        'colored': {
            '()': 'colorlog.ColoredFormatter',
            'format': "%(log_color)s%(levelname)-8s%(reset)s %(white)s%(message)s",
            'log_colors': DEFAULT_COLORS,
        },
    },
    'handlers': {
        'console': {
            'level': 'INFO',
            'class': 'logging.StreamHandler',
            'formatter': 'simple',
        },
        'mode.worker': {
            'level': 'INFO',
            'class': 'logging.StreamHandler',
            'formatter': 'colored',
        },
    },
    'loggers': {
        '': {
            'handlers': ['console'],
            'level': 'INFO',
        },
        'mode.worker': {
            'handlers': ['mode.worker'],
            'level': 'INFO',
            'propagate' : False,
        }
    }
}

#: Set by ``setup_logging`` if logging target file is a TTY.
LOG_ISATTY: bool = False

FormatterHandler = Callable[[Any], Any]
Severity = Union[int, str]

_formatter_registry: Set[FormatterHandler] = set()


def get_logger(name: str) -> Logger:
    """Get logger by name."""
    logger = logging.getLogger(name)
    if not logger.handlers:
        logger.addHandler(logging.NullHandler())
    return logger


redirect_logger = get_logger('mode.redirect')


class LogSeverityMixin:

    def dev(self, msg: str, *args: Any, **kwargs: Any) -> None:
        if DEVLOG:
            self.info(msg, *args, **kwargs)

    def debug(self, msg: str, *args: Any, **kwargs: Any) -> None:
        self.log(logging.DEBUG, msg, *args, **kwargs)

    def info(self, msg: str, *args: Any, **kwargs: Any) -> None:
        self.log(logging.INFO, msg, *args, **kwargs)

    def warn(self, msg: str, *args: Any, **kwargs: Any) -> None:
        self.log(logging.WARN, msg, *args, **kwargs)

    def error(self, msg: str, *args: Any, **kwargs: Any) -> None:
        self.log(logging.ERROR, msg, *args, **kwargs)

    def crit(self, msg: str, *args: Any, **kwargs: Any) -> None:
        self.log(logging.CRITICAL, msg, *args, **kwargs)

    def critical(self, msg: str, *args: Any, **kwargs: Any) -> None:
        self.log(logging.CRITICAL, msg, *args, **kwargs)

    def exception(self, msg: str, *args: Any, **kwargs: Any) -> None:
        self.log(logging.ERROR, msg, *args, exc_info=1, **kwargs)


class CompositeLogger(LogSeverityMixin):
    logger: Logger

    def __init__(self,
                 logger: Logger,
                 formatter: Callable[..., str] = None) -> None:
        self.logger = logger
        self.formatter: Callable[..., str] = formatter

    def log(self, severity: int, msg: str,
            *args: Any, **kwargs: Any) -> None:
        self.logger.log(severity,
                        self.format(severity, msg, *args, **kwargs),
                        *args, **kwargs)

    def format(self, severity: int, msg: str,
               *args: Any, **kwargs: Any) -> str:
        if self.formatter:
            return self.formatter(severity, msg, *args, **kwargs)
        return msg


def formatter(fun: FormatterHandler) -> FormatterHandler:
    """Register formatter for logging positional args."""
    _formatter_registry.add(fun)
    return fun


class ExtensionFormatter(colorlog.TTYColoredFormatter):
    """Formatter that can register callbacks to format args.

    Extends :pypi:`colorlog`.
    """

    def format(self, record: logging.LogRecord) -> str:
        self._format_args(record)
        return super().format(record)

    def _format_args(self, record: logging.LogRecord) -> None:
        if isinstance(record.args, Mapping):
            # logger.log(severity, "msg %(foo)s", foo=303)
            record.args = {
                k: self._format_arg(v) for k, v in record.args.items()
            }
        else:
            if not isinstance(record.args, tuple):
                # logger.log(severity, "msg %s", foo)
                record.args = (record.args,)
            # logger.log(severity, "msg %s", ('foo',))
            record.args = tuple(
                self._format_arg(arg) for arg in record.args
            )

    def _format_arg(self, arg: Any) -> Any:
        # Reduce value by calling all registered formatters.
        for fun in _formatter_registry:
            res = fun(arg)
            if res is not None:
                arg = res
        return arg


@singledispatch
def level_name(loglevel: int) -> str:
    """Convert log level to number."""
    return logging.getLevelName(loglevel)


@level_name.register(str)
def _when_str(loglevel: str) -> str:
    return loglevel.upper()


@singledispatch
def level_number(loglevel: int) -> int:
    """Convert log level number to name."""
    return loglevel


@level_number.register(str)
def _(loglevel: str) -> int:
    return logging.getLevelName(loglevel.upper())  # type: ignore


def configure_logging(logging_config: Dict) -> None:
    if logging_config is None:
        logging_config = DEFAULT_LOGGING
    logging.config.dictConfig(logging_config)


def setup_logging(
        *,
        loglevel: Union[str, int] = None,
        logfile: Union[str, IO] = None,
        logformat: str = None,
        loghandlers: List[logging.StreamHandler] = None,
        log_colors: Mapping[str, str] = DEFAULT_COLORS) -> int:
    """Setup logging to file/stream."""
    stream: IO = None
    _loglevel: int = level_number(loglevel)
    if not isinstance(logfile, str):
        stream, logfile = logfile, None
        if stream is None:
            stream = sys.stdout
        global LOG_ISATTY
        try:
            LOG_ISATTY = stream.isatty()
        except AttributeError:
            pass

    logging.root.handlers.clear()

    _setup_logging(
        level=_loglevel,
        filename=logfile,
        stream=stream,
        format=logformat or DEFAULT_FORMAT,
        log_colors=log_colors,
        handlers=loghandlers,
    )
    return _loglevel


def _setup_logging(*,
                   filename: str = None,
                   stream: IO = None,
                   format: str = DEFAULT_FORMAT,
                   log_colors: Mapping[str, str] = DEFAULT_COLORS,
                   handlers: List[logging.StreamHandler] = None,
                   **kwargs: Any) -> None:
    if filename:
        assert stream is None
        logging.basicConfig(filename=filename, **kwargs)
    if stream:
        assert filename is None
        handlers = handlers or []
        handlers.append(_setup_console_handler(
            stream=stream,
            format=format,
            log_colors=log_colors,
        ))
        logging.basicConfig(handlers=handlers, **kwargs)


def _setup_console_handler(*,
                           stream: IO = None,
                           format: str = DEFAULT_FORMAT,
                           log_colors: Mapping[str, str] = DEFAULT_COLORS):
    console_handler = colorlog.StreamHandler(stream)
    formatter = ExtensionFormatter(format, log_colors=log_colors)
    console_handler.setFormatter(formatter)
    return console_handler


class Logwrapped(object):
    """Wrap all object methods, to log on call."""
    obj: Any
    logger: Any
    severity: int
    ident: str

    _ignore: ClassVar[Set[str]] = {'__enter__', '__exit__'}

    def __init__(self,
                 obj: Any,
                 logger: Any = None,
                 severity: Severity = None,
                 ident: str = '') -> None:
        self.obj = obj
        self.logger = logger
        self.severity = level_number(severity) if severity else severity
        self.ident = ident

    def __getattr__(self, key: str) -> Any:
        meth = getattr(self.obj, key)

        if not callable(meth) or key in self.__ignore:
            return meth

        @wraps(meth)
        def __wrapped(*args: Any, **kwargs: Any) -> Any:
            info = ''
            if self.ident:
                info += self.ident.format(self.obj)
            info += f'{meth.__name__}('
            if args:
                info += ', '.join(map(repr, args))
            if kwargs:
                if args:
                    info += ', '
                info += ', '.join(f'{key}={value!r}'
                                  for key, value in kwargs.items())
            info += ')'
            self.logger.log(self.severity, info)
            return meth(*args, **kwargs)

        return __wrapped

    def __repr__(self):
        return repr(self.obj)

    def __dir__(self):
        return dir(self.obj)


def cry(file: IO,
        *,
        sep1: str = '=',
        sep2: str = '-',
        sep3: str = '~',
        seplen: int = 49) -> None:
    """Return stack-trace of all active threads.

    See Also:
        Taken from https://gist.github.com/737056.
    """
    # get a map of threads by their ID so we can print their names
    # during the traceback dump
    tmap = {t.ident: t for t in threading.enumerate()}

    current_thread = threading.current_thread()
    sep1 = sep1 * seplen
    sep2 = sep2 * seplen
    sep3 = sep3 * seplen

    for tid, frame in sys._current_frames().items():
        thread = tmap.get(tid)
        if thread:
            if thread.ident == current_thread.ident:
                loop = asyncio.get_event_loop()
            else:
                loop = getattr(thread, 'loop', None)
            print(f'THREAD {thread.name}', file=file)            # noqa: T003
            print(sep1, file=file)                               # noqa: T003
            traceback.print_stack(frame, file=file)
            print(sep2, file=file)                               # noqa: T003
            print('LOCAL VARIABLES', file=file)                  # noqa: T003
            print(sep2, file=file)                               # noqa: T003
            pprint(frame.f_locals, stream=file)
            if loop is not None:
                print('TASKS', file=file)
                print(sep2, file=file)
                for task in asyncio.Task.all_tasks(loop=loop):
                    coro = task._coro  # type: ignore
                    wrapped = getattr(task, '__wrapped__', None)
                    print(f'  TASK {coro.__name__}', file=file)  # noqa: T003
                    if wrapped:
                        print(f'  -> {wrapped}', file=file)      # noqa: T003
                    print(f'  {task!r}', file=file)              # noqa: T003
                    print(f'  {sep3}', file=file)                # noqa: T003
                    frames = task.get_stack()
                    if frames:
                        frame = frames[0]
                        traceback.print_stack(frame, file=file)
                        print(sep3, file=file)                   # noqa: T003
                        print('  LOCAL VARIABLES', file=file)    # noqa: T003
                        print(f'  {sep3}', file=file)            # noqa: T003
                        for k, val in frame.f_locals.items():
                            vals = abbr(pformat(val), 2000, suffix='[...]')
                            print(f'  {k!r} = {vals}', file=file)  # noqa: T003
                    print('\n', file=file)
            print('\n', file=file)                               # noqa: T003


class LogMessage(NamedTuple):
    severity: int
    message: str
    asctime: str
    args: Tuple[Any, ...]
    kwargs: Dict[str, Any]


class flight_recorder(ContextManager, LogSeverityMixin):
    """Flight Recorder context for use with :keyword:`with` statement.

    This is a logging utility to log stuff only when something
    times out.

    For example if you have a background thread that is sometimes
    hanging::

        class RedisCache(mode.Service):

            @mode.timer(1.0)
            def _background_refresh(self) -> None:
                self._users = await self.redis_client.get(USER_KEY)
                self._posts = await self.redis_client.get(POSTS_KEY)

    You want to figure out on what line this is hanging, but logging
    all the time will provide way too much output, and will even change
    how fast the program runs and that can mask race conditions, so that
    they never happen.

    Use the flight recorder to save the logs and only log when it times out:

    .. sourcecode:: python

        logger = mode.get_logger(__name__)

        class RedisCache(mode.Service):

            @mode.timer(1.0)
            def _background_refresh(self) -> None:
                with mode.flight_recorder(logger, timeout=10.0) as on_timeout:
                    on_timeout.info(f'+redis_client.get({USER_KEY!r})')
                    await self.redis_client.get(USER_KEY)
                    on_timeout.info(f'-redis_client.get({USER_KEY!r})')

                    on_timeout.info(f'+redis_client.get({POSTS_KEY!r})')
                    await self.redis_client.get(POSTS_KEY)
                    on_timeout.info(f'-redis_client.get({POSTS_KEY!r})')

    If the body of this :keyword:`with` statement completes before the
    timeout, the logs are forgotten about and never emitted -- if it
    takes more than ten seconds to complete, we will see these messages
    in the log:

    .. sourcecode:: text

        [2018-04-19 09:43:55,877: WARNING]: Warning: Task timed out!
        [2018-04-19 09:43:55,878: WARNING]:
            Please make sure it is hanging before restarting.
        [2018-04-19 09:43:55,878: INFO]: [Flight Recorder-1]
            (started at Thu Apr 19 09:43:45 2018) Replaying logs...
        [2018-04-19 09:43:55,878: INFO]: [Flight Recorder-1]
            (Thu Apr 19 09:43:45 2018) +redis_client.get('user')
        [2018-04-19 09:43:55,878: INFO]: [Flight Recorder-1]
            (Thu Apr 19 09:43:49 2018) -redis_client.get('user')
        [2018-04-19 09:43:55,878: INFO]: [Flight Recorder-1]
            (Thu Apr 19 09:43:46 2018) +redis_client.get('posts')
        [2018-04-19 09:43:55,878: INFO]: [Flight Recorder-1] -End of log-

    Now we know this ``redis_client.get`` call can take too long to complete,
    and should consider adding a timeout to it.
    """

    _id_source: ClassVar[Iterable[int]] = count(1)

    logger: Any
    timeout: float
    loop: asyncio.AbstractEventLoop
    started_at_date: str

    _fut: asyncio.Future
    _logs: List[Tuple[int, str, Tuple[Any], Dict[str, Any]]]

    def __init__(self, logger: Any, *,
                 timeout: Seconds,
                 loop: asyncio.AbstractEventLoop = None) -> None:
        self.id = next(self._id_source)
        self.logger = logger
        self.timeout = want_seconds(timeout)
        self.loop = loop or asyncio.get_event_loop()
        self.started_at_date = None
        self._fut = None
        self._logs = []

    def wrap_debug(self, obj: Any) -> Logwrapped:
        return self.wrap(logging.DEBUG, obj)

    def wrap_info(self, obj: Any) -> Logwrapped:
        return self.wrap(logging.INFO, obj)

    def wrap_warn(self, obj: Any) -> Logwrapped:
        return self.wrap(logging.WARN, obj)

    def wrap_error(self, obj: Any) -> Logwrapped:
        return self.wrap(logging.ERROR, obj)

    def wrap(self, severity: int, obj: Any) -> Logwrapped:
        return Logwrapped(logger=self, severity=severity, obj=obj)

    def activate(self) -> None:
        if self._fut:
            raise RuntimeError('{type(self).__name__} already activated')
        self.started_at_date = asctime()
        self._fut = asyncio.ensure_future(self._waiting(), loop=self.loop)

    def cancel(self) -> None:
        fut, self._fut = self._fut, None
        self._logs.clear()
        if fut is not None:
            fut.cancel()

    def log(self, severity: int, message: str,
            *args: Any, **kwargs: Any) -> None:
        if self._fut:
            self._buffer_log(severity, message, args, kwargs)
        else:
            self.logger.log(severity, message, *args, **kwargs)

    def _buffer_log(self, severity: int, message: str,
                    args: Any, kwargs: Any) -> None:
        log = LogMessage(severity, message, asctime(), args, kwargs)
        self._logs.append(log)

    async def _waiting(self) -> None:
        try:
            await asyncio.sleep(self.timeout)
        except asyncio.CancelledError:
            pass
        else:
            logger = self.logger
            ident = self._ident()
            logger.warn('Warning: Task timed out!')
            logger.warn('Please make sure it is hanging before restarting.')
            if self._logs:
                logger.info('[%s] (started at %s) Replaying logs...',
                            ident, self.started_at_date)
                for severity, message, datestr, args, kwargs in self._logs:
                    msg = f'[%s] (%s) {message}'
                    logger.log(severity, msg, ident, datestr, *args, **kwargs)
                logger.info('[%s] -End of log-', ident)

    def _ident(self) -> str:
        return f'{title(type(self).__name__)}-{self.id}'

    def __repr__(self) -> str:
        return f'<{self._ident()} @{id(self):#x}>'

    def __enter__(self) -> 'flight_recorder':
        self.activate()
        return self

    def __exit__(self,
                 exc_type: Type[BaseException] = None,
                 exc_val: BaseException = None,
                 exc_tb: TracebackType = None) -> Optional[bool]:
        self.cancel()


class FileLogProxy:

    mode: str = 'w'
    name: str = None
    closed: bool = False
    severity: int = logging.WARN
    _threadlocal: threading.local = threading.local()

    def __init__(self, logger: Logger, *, severity: Severity = None) -> None:
        self.logger = logger
        if severity:
            self.severity = level_number(severity)
        elif self.logger.level:
            self.severity = self.logger.level
        self._safewrap_handlers()

    def _safewrap_handlers(self):
        for handler in self.logger.handlers:
            self._safewrap_handler(handler)

    def _safewrap_handler(self, handler: logging.Handler) -> None:
        # Make the logger handlers dump internal errors to
        # :data:`sys.__stderr__` instead of :data:`sys.stderr` to circumvent
        # infinite loops.
        class WithSafeHandleError(logging.Handler):

            def handleError(self, record: logging.LogRecord) -> None:
                try:
                    traceback.print_exc(None, sys.__stderr__)
                except IOError:
                    pass    # see python issue 5971

        handler.handleError = WithSafeHandleError().handleError

    def write(self, data: Any) -> None:
        if not getattr(self._threadlocal, 'recurse_protection', False):
            data = data.strip()
            if data and not self.closed:
                self._threadlocal.recurse_protection = True
                try:
                    self.logger.log(self.severity, data)
                finally:
                    self._threadlocal.recurse_protection = False

    def writelines(self, lines: Sequence[str]) -> None:
        for line in lines:
            self.write(line)

    def flush(self) -> None:
        ...

    def close(self) -> None:
        self.closed = True

    def isatty(self) -> bool:
        return False


@contextmanager
def redirect_stdouts(logger: Logger = redirect_logger, *,
                     severity: Severity = None,
                     stdout: bool = True,
                     stderr: bool = True) -> ContextManager[FileLogProxy]:
    proxy = FileLogProxy(logger, severity=severity)
    if stdout:
        sys.stdout = proxy
    if stderr:
        sys.stderr = proxy
    try:
        yield proxy
    finally:
        if stdout:
            sys.stdout = sys.__stdout__
        if stderr:
            sys.stderr = sys.__stderr__<|MERGE_RESOLUTION|>--- conflicted
+++ resolved
@@ -6,11 +6,6 @@
 import sys
 import threading
 import traceback
-<<<<<<< HEAD
-from functools import singledispatch
-from pprint import pprint
-from typing import Any, Callable, Dict, IO, List, Mapping, Set, Union
-=======
 from contextlib import contextmanager
 from functools import singledispatch, wraps
 from itertools import count
@@ -38,7 +33,6 @@
 )
 from .text import abbr, title
 from .times import Seconds, want_seconds
->>>>>>> 71c5c8b2
 
 import colorlog
 
@@ -66,6 +60,10 @@
 [%(asctime)s: %(levelname)s]: %(log_color)s%(message)s\
 """
 
+DEFAULT_DICTCONFIG_FORMAT = """\
+%(log_color)s%(levelname)-8s%(reset)s %(white)s%(message)s\
+"""
+
 DEFAULT_COLORS = {
     **colorlog.default_log_colors,
     'INFO': 'white',
@@ -74,14 +72,15 @@
 
 DEFAULT_LOGGING = {
     'version': 1,
-    'disable_existing_loggers': True, # disable existing loggers from other modules
+    # disable existing loggers from other modules.
+    'disable_existing_loggers': True,
     'formatters': {
         'simple': {
-            'format': '[%(asctime)s: %(levelname)s]: %(message)s'
+            'format': '[%(asctime)s: %(levelname)s]: %(message)s',
         },
         'colored': {
             '()': 'colorlog.ColoredFormatter',
-            'format': "%(log_color)s%(levelname)-8s%(reset)s %(white)s%(message)s",
+            'format': DEFAULT_DICTCONFIG_FORMAT,
             'log_colors': DEFAULT_COLORS,
         },
     },
@@ -105,9 +104,9 @@
         'mode.worker': {
             'handlers': ['mode.worker'],
             'level': 'INFO',
-            'propagate' : False,
-        }
-    }
+            'propagate': False,
+        },
+    },
 }
 
 #: Set by ``setup_logging`` if logging target file is a TTY.
